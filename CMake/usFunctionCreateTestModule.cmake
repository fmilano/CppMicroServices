
macro(_us_create_test_module_helper)

  if(_res_files)
    usFunctionEmbedResources(_srcs LIBRARY_NAME ${name} ROOT_DIR ${_res_root} FILES ${_res_files})
  endif()

  add_library(${name} ${_srcs})
  if(NOT US_BUILD_SHARED_LIBS)
    set_property(TARGET ${name} APPEND PROPERTY COMPILE_DEFINITIONS US_STATIC_MODULE)
  endif()

  if(CMAKE_SYSTEM_PROCESSOR STREQUAL "x86_64")
    get_property(_compile_flags TARGET ${name} PROPERTY COMPILE_FLAGS)
    set_property(TARGET ${name} PROPERTY COMPILE_FLAGS "${_compile_flags} -fPIC")
  endif()

<<<<<<< HEAD
  target_link_libraries(${name} ${US_LINK_LIBRARIES})
=======
  target_link_libraries(${name} ${US_LIBRARY_TARGET} ${US_LINK_LIBRARIES})
>>>>>>> abed4775

  set(_us_test_module_libs "${_us_test_module_libs};${name}" CACHE INTERNAL "" FORCE)

endmacro()

function(usFunctionCreateTestModule name)
  set(_srcs ${ARGN})
  set(_res_files )
  usFunctionGenerateModuleInit(_srcs NAME "${name} Module" LIBRARY_NAME ${name})
  _us_create_test_module_helper()
endfunction()

function(usFunctionCreateTestModuleWithResources name)
  cmake_parse_arguments(US_TEST "" "RESOURCES_ROOT" "SOURCES;RESOURCES" "" ${ARGN})
  set(_srcs ${US_TEST_SOURCES})
  set(_res_files ${US_TEST_RESOURCES})
  if(US_TEST_RESOURCES_ROOT)
    set(_res_root ${US_TEST_RESOURCES_ROOT})
  else()
    set(_res_root resources)
  endif()
  usFunctionGenerateModuleInit(_srcs NAME "${name} Module" LIBRARY_NAME ${name})
  _us_create_test_module_helper()
endfunction()<|MERGE_RESOLUTION|>--- conflicted
+++ resolved
@@ -15,11 +15,7 @@
     set_property(TARGET ${name} PROPERTY COMPILE_FLAGS "${_compile_flags} -fPIC")
   endif()
 
-<<<<<<< HEAD
-  target_link_libraries(${name} ${US_LINK_LIBRARIES})
-=======
   target_link_libraries(${name} ${US_LIBRARY_TARGET} ${US_LINK_LIBRARIES})
->>>>>>> abed4775
 
   set(_us_test_module_libs "${_us_test_module_libs};${name}" CACHE INTERNAL "" FORCE)
 
