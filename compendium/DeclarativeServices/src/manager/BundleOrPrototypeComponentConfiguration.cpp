--- conflicted
+++ resolved
@@ -153,23 +153,6 @@
   const ServiceReferenceBase& ref)
 {
   auto instancePairs = compInstanceMap.lock();
-<<<<<<< HEAD
-  for (auto const& instancePair : *instancePairs)
-  {
-      auto& instance = instancePair.first;
-      auto& context = instancePair.second;
-      try {
-          instance->InvokeUnbindMethod(refName, ref);
-      }
-      catch (const std::exception&) {
-          GetLogger()->Log(cppmicroservices::logservice::SeverityLevel::LOG_ERROR,
-              "Exception received from user code while unbinding a "
-              "service reference.",
-              std::current_exception());
-      }
-
-      context->RemoveFromBoundServicesCache(refName, ref);
-=======
   for (auto const& instancePair : *instancePairs) {
     auto& instance = instancePair.first;
     auto& context = instancePair.second;
@@ -183,7 +166,6 @@
     }
 
     context->RemoveFromBoundServicesCache(refName, ref);
->>>>>>> 06b24f3f
   }
 }
 
