--- conflicted
+++ resolved
@@ -220,17 +220,13 @@
   cppmicroservices::ServiceObjects<void> sObjs =
     bc.GetServiceObjects(ServiceReferenceU(sRef));
   auto boundServicesCacheHandle = boundServicesCache.lock();
-<<<<<<< HEAD
   auto interfaceMap = sObjs.GetService();
   if (!interfaceMap) {
-      return false;
+    return false;
   }
   (*boundServicesCacheHandle)[refName].emplace_back(
     interfaceMap);
   return true;
-=======
-  (*boundServicesCacheHandle)[refName].emplace_back(sObjs.GetService());
->>>>>>> 06b24f3f
 }
 
 void ComponentContextImpl::RemoveFromBoundServicesCache(
